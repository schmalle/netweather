--- conflicted
+++ resolved
@@ -12,10 +12,7 @@
 	"net/url"
 	"os"
 	"strings"
-<<<<<<< HEAD
-=======
 	"time"
->>>>>>> bd2609d4
 
 	"github.com/joho/godotenv"
 	"golang.org/x/net/html"
@@ -36,14 +33,11 @@
 		nmapOptions = flag.String("nmap-options", "", "Additional nmap options")
 		useRemoteDB = flag.Bool("remote-db", false, "Use remote entries.db from GitHub instead of local file")
 		verbose     = flag.Bool("verbose", false, "Enable verbose output (shows all URLs including non-200 responses)")
-<<<<<<< HEAD
-=======
 		// Parallelization flags
 		workers     = flag.Int("workers", 8, "Number of concurrent URL workers")
 		requestDelay = flag.Int("request-delay", 100, "Delay between requests in milliseconds")
 		batchSize   = flag.Int("batch-size", 50, "Database batch size for bulk operations")
 		sequential  = flag.Bool("sequential", false, "Force sequential processing (disable parallelization)")
->>>>>>> bd2609d4
 	)
 	flag.Parse()
 
@@ -111,15 +105,50 @@
 		os.Exit(1)
 	}
 
-<<<<<<< HEAD
+	// Choose between sequential and parallel processing
+	if *sequential || *workers <= 1 {
+		// Sequential processing (original logic)
+		processURLsSequentially(urls, *useDB, *verbose, *portScan, *scanPorts, *nmapOptions)
+	} else {
+		// Parallel processing (new logic)
+		config := ParallelConfig{
+			MaxWorkers:   *workers,
+			RequestDelay: time.Duration(*requestDelay) * time.Millisecond,
+			BatchSize:    *batchSize,
+			UseDB:        *useDB,
+			Verbose:      *verbose,
+		}
+		
+		processor := NewParallelProcessor(config)
+		ctx, cancel := context.WithTimeout(context.Background(), 30*time.Minute)
+		defer cancel()
+		
+		if err := processor.ProcessURLs(ctx, urls); err != nil {
+			logger.Printf("Error in parallel processing: %v\n", err)
+			fmt.Printf("Error in parallel processing: %v\n", err)
+		}
+		
+		// Port scanning is handled within parallel processing for now
+		// TODO: Add parallel port scanning support
+		if *portScan {
+			logger.Println("Note: Port scanning in parallel mode is not yet implemented")
+			fmt.Println("Note: Port scanning in parallel mode is not yet implemented")
+		}
+	}
+	logger.Println("Application finished")
+}
+
+// processURLsSequentially handles sequential URL processing (original logic)
+func processURLsSequentially(urls []string, useDB, verbose, portScan bool, scanPorts, nmapOptions string) {
 	totalURLs := len(urls)
 	processedCount := 0
 	scannedCount := 0
 	skippedCount := 0
+	excludedCount := 0
 	errorCount := 0
 	
 	// Show initial progress in non-verbose mode
-	if !*verbose {
+	if !verbose {
 		fmt.Printf("Processing %d URLs...\n", totalURLs)
 		fmt.Print("Progress: ")
 	}
@@ -128,8 +157,19 @@
 		processedCount++
 		logger.Printf("Processing URL: %s\n", url)
 		
-		if *verbose {
+		if verbose {
 			fmt.Printf("\nProcessing URL: %s\n", url)
+		}
+		
+		// Check if URL should be excluded
+		if shouldExcludeURL(url) {
+			excludedCount++
+			logger.Printf("Skipping excluded URL: %s\n", url)
+			if verbose {
+				fmt.Printf("  - Skipping excluded URL (Microsoft login domain)\n")
+			}
+			updateProgress(processedCount, totalURLs, verbose)
+			continue
 		}
 		
 		// First check URL reachability
@@ -137,16 +177,16 @@
 		if err != nil {
 			errorCount++
 			logger.Printf("Error checking reachability for %s: %v\n", url, err)
-			if *verbose {
+			if verbose {
 				fmt.Printf("  - Error checking reachability: %v\n", err)
 			}
-			updateProgress(processedCount, totalURLs, *verbose)
+			updateProgress(processedCount, totalURLs, verbose)
 			continue
 		}
 		
 		// Display reachability information
 		if reachability.HTTPAvailable || reachability.HTTPSAvailable {
-			if *verbose {
+			if verbose {
 				protocols := []string{}
 				if reachability.HTTPAvailable {
 					protocols = append(protocols, fmt.Sprintf("HTTP (%d)", reachability.HTTPStatusCode))
@@ -166,181 +206,6 @@
 			}
 		} else {
 			errorCount++
-			if *verbose {
-				fmt.Printf("  - URL not reachable\n")
-			}
-			logger.Printf("URL %s is not reachable\n", url)
-			
-			// Store reachability result even if not reachable
-			if *useDB {
-				if err := storeURLReachability(reachability); err != nil {
-					logger.Printf("Error storing reachability data for %s: %v\n", url, err)
-				}
-			}
-			updateProgress(processedCount, totalURLs, *verbose)
-			continue
-		}
-		
-		// Store reachability data in database
-		if *useDB {
-			if err := storeURLReachability(reachability); err != nil {
-				logger.Printf("Error storing reachability data for %s: %v\n", url, err)
-			}
-		}
-		
-		// Check if we got a successful response (HTTP 200)
-		if !reachability.HasSuccessfulResponse() {
-			skippedCount++
-			logger.Printf("Skipping JavaScript scanning for %s - no HTTP 200 response (HTTP: %d, HTTPS: %d)\n", 
-				url, reachability.HTTPStatusCode, reachability.HTTPSStatusCode)
-			if *verbose {
-				fmt.Printf("  - Skipping JavaScript scan (no HTTP 200 response)\n")
-			}
-			updateProgress(processedCount, totalURLs, *verbose)
-			continue
-		}
-		
-		// Scan the final URL (after redirects)
-		finalURL := reachability.FinalURL
-		if finalURL == "" {
-			finalURL = url
-		}
-		
-		scannedCount++
-		logger.Printf("Scanning URL: %s\n", finalURL)
-		
-		if *verbose {
-			fmt.Printf("  - Scanning for JavaScript libraries...\n")
-		} else {
-			// Show which URL we're scanning in non-verbose mode
-			fmt.Printf("\n[%d/%d] Scanning: %s", processedCount, totalURLs, finalURL)
-		}
-		
-		scanURL(finalURL, *useDB, *verbose)
-=======
-	// Choose between sequential and parallel processing
-	if *sequential || *workers <= 1 {
-		// Sequential processing (original logic)
-		processURLsSequentially(urls, *useDB, *verbose, *portScan, *scanPorts, *nmapOptions)
-	} else {
-		// Parallel processing (new logic)
-		config := ParallelConfig{
-			MaxWorkers:   *workers,
-			RequestDelay: time.Duration(*requestDelay) * time.Millisecond,
-			BatchSize:    *batchSize,
-			UseDB:        *useDB,
-			Verbose:      *verbose,
-		}
->>>>>>> bd2609d4
-		
-		processor := NewParallelProcessor(config)
-		ctx, cancel := context.WithTimeout(context.Background(), 30*time.Minute)
-		defer cancel()
-		
-		if err := processor.ProcessURLs(ctx, urls); err != nil {
-			logger.Printf("Error in parallel processing: %v\n", err)
-			fmt.Printf("Error in parallel processing: %v\n", err)
-		}
-		
-		// Port scanning is handled within parallel processing for now
-		// TODO: Add parallel port scanning support
-		if *portScan {
-<<<<<<< HEAD
-			logger.Printf("Port scanning URL: %s\n", finalURL)
-			if *verbose {
-				fmt.Printf("  - Port scanning: %s\n", finalURL)
-			}
-			performPortScan(finalURL, *scanPorts, *nmapOptions)
-=======
-			logger.Println("Note: Port scanning in parallel mode is not yet implemented")
-			fmt.Println("Note: Port scanning in parallel mode is not yet implemented")
->>>>>>> bd2609d4
-		}
-		
-		updateProgress(processedCount, totalURLs, *verbose)
-	}
-	
-	// Final summary
-	if !*verbose {
-		fmt.Printf("\n\nScan completed!\n")
-		fmt.Printf("Total URLs processed: %d\n", processedCount)
-		fmt.Printf("Successfully scanned: %d\n", scannedCount)
-		fmt.Printf("Skipped (non-200): %d\n", skippedCount)
-		fmt.Printf("Errors/Unreachable: %d\n", errorCount)
-	}
-	logger.Println("Application finished")
-}
-
-<<<<<<< HEAD
-=======
-// processURLsSequentially handles sequential URL processing (original logic)
-func processURLsSequentially(urls []string, useDB, verbose, portScan bool, scanPorts, nmapOptions string) {
-	totalURLs := len(urls)
-	processedCount := 0
-	scannedCount := 0
-	skippedCount := 0
-	excludedCount := 0
-	errorCount := 0
-	
-	// Show initial progress in non-verbose mode
-	if !verbose {
-		fmt.Printf("Processing %d URLs...\n", totalURLs)
-		fmt.Print("Progress: ")
-	}
-	
-	for _, url := range urls {
-		processedCount++
-		logger.Printf("Processing URL: %s\n", url)
-		
-		if verbose {
-			fmt.Printf("\nProcessing URL: %s\n", url)
-		}
-		
-		// Check if URL should be excluded
-		if shouldExcludeURL(url) {
-			excludedCount++
-			logger.Printf("Skipping excluded URL: %s\n", url)
-			if verbose {
-				fmt.Printf("  - Skipping excluded URL (Microsoft login domain)\n")
-			}
-			updateProgress(processedCount, totalURLs, verbose)
-			continue
-		}
-		
-		// First check URL reachability
-		reachability, err := checkURLReachability(url)
-		if err != nil {
-			errorCount++
-			logger.Printf("Error checking reachability for %s: %v\n", url, err)
-			if verbose {
-				fmt.Printf("  - Error checking reachability: %v\n", err)
-			}
-			updateProgress(processedCount, totalURLs, verbose)
-			continue
-		}
-		
-		// Display reachability information
-		if reachability.HTTPAvailable || reachability.HTTPSAvailable {
-			if verbose {
-				protocols := []string{}
-				if reachability.HTTPAvailable {
-					protocols = append(protocols, fmt.Sprintf("HTTP (%d)", reachability.HTTPStatusCode))
-				}
-				if reachability.HTTPSAvailable {
-					protocols = append(protocols, fmt.Sprintf("HTTPS (%d)", reachability.HTTPSStatusCode))
-				}
-				fmt.Printf("  - Reachable via: %s\n", strings.Join(protocols, ", "))
-				
-				if reachability.HTTPRedirectURL != "" || reachability.HTTPSRedirectURL != "" {
-					fmt.Printf("  - Redirects detected\n")
-				}
-				
-				if reachability.FinalURL != "" && reachability.FinalURL != url {
-					fmt.Printf("  - Final URL: %s\n", reachability.FinalURL)
-				}
-			}
-		} else {
-			errorCount++
 			if verbose {
 				fmt.Printf("  - URL not reachable\n")
 			}
@@ -457,7 +322,6 @@
 	return false
 }
 
->>>>>>> bd2609d4
 // updateProgress shows progress indicator for non-verbose mode
 func updateProgress(current, total int, verbose bool) {
 	if !verbose {
@@ -632,10 +496,7 @@
 	fmt.Println("  - Handles URLs without protocol prefix (tests both HTTP/HTTPS)")
 	fmt.Println("  - Skips JavaScript scanning for non-200 responses")
 	fmt.Println("  - Clean, progress-based output in non-verbose mode")
-<<<<<<< HEAD
-=======
 	fmt.Println("  - Excludes sensitive domains (e.g., Microsoft login URLs)")
->>>>>>> bd2609d4
 }
 
 // getConfigValue returns the first non-empty value from command line, environment, or default
