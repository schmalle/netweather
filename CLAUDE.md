--- conflicted
+++ resolved
@@ -9,10 +9,7 @@
 - Handles URLs without protocol prefix (automatically tests both HTTP/HTTPS)
 - Follows redirects and stores redirect information
 - Records HTTP/HTTPS status codes and availability
-<<<<<<< HEAD
-=======
 - Excludes sensitive domains (e.g., Microsoft login URLs) from scanning
->>>>>>> bd2609d4
 - Parses command-line arguments for URL input files
 - Scans HTML pages for `<script>` tags with external JavaScript sources
 - Computes SHA-256 checksums of JavaScript libraries
